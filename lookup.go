--- conflicted
+++ resolved
@@ -5,15 +5,10 @@
 	"fmt"
 	"time"
 
-<<<<<<< HEAD
 	"github.com/diogo464/ipfs_telemetry/pkg/measurements"
-	"github.com/libp2p/go-libp2p-core/peer"
-	"github.com/libp2p/go-libp2p-core/routing"
 	pb "github.com/libp2p/go-libp2p-kad-dht/pb"
-=======
 	"github.com/libp2p/go-libp2p/core/peer"
 	"github.com/libp2p/go-libp2p/core/routing"
->>>>>>> e33a4be6
 
 	kb "github.com/libp2p/go-libp2p-kbucket"
 )
@@ -27,14 +22,9 @@
 	if key == "" {
 		return nil, fmt.Errorf("can't lookup empty key")
 	}
-<<<<<<< HEAD
 	//TODO: I can break the interface! return []peer.ID
 	lookupCtx := context.WithValue(ctx, measurements.KademliaQueryTypeKey{}, pb.Message_FIND_NODE)
 	lookupRes, err := dht.runLookupWithFollowup(lookupCtx, key,
-=======
-	// TODO: I can break the interface! return []peer.ID
-	lookupRes, err := dht.runLookupWithFollowup(ctx, key,
->>>>>>> e33a4be6
 		func(ctx context.Context, p peer.ID) ([]*peer.AddrInfo, error) {
 			// For DHT query command
 			routing.PublishQueryEvent(ctx, &routing.QueryEvent{
